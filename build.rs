--- conflicted
+++ resolved
@@ -19,15 +19,9 @@
 /// Specifies the minimum nightly version needed to compile pyo3.
 /// Keep this synced up with the travis ci config,
 /// But note that this is the rustc version which can be lower than the nightly version
-<<<<<<< HEAD
-const MIN_DATE: &'static str = "2020-01-20";
-const MIN_VERSION: &'static str = "1.42.0-nightly";
-//const PYTHON_INTERPRETER: &'static str = "python3";
-=======
 const MIN_DATE: &str = "2020-01-20";
 const MIN_VERSION: &str = "1.42.0-nightly";
 //const PYTHON_INTERPRETER: &str = "python3";
->>>>>>> 1d33ac4e
 
 lazy_static! {
     static ref PYTHON_INTERPRETER: &'static str = {
