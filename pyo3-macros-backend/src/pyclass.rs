// Copyright (c) 2017-present PyO3 Project and Contributors

use crate::attributes::{self, take_pyo3_options, NameAttribute, TextSignatureAttribute};
use crate::deprecations::Deprecations;
use crate::konst::{ConstAttributes, ConstSpec};
use crate::pyimpl::{gen_py_const, PyClassMethodsType};
use crate::pymethod::{impl_py_getter_def, impl_py_setter_def, PropertyType};
use crate::utils::{self, unwrap_group, PythonDoc};
use proc_macro2::{Span, TokenStream};
use quote::quote;
use syn::ext::IdentExt;
use syn::parse::{Parse, ParseStream};
use syn::punctuated::Punctuated;
use syn::{parse_quote, spanned::Spanned, Expr, Result, Token}; //unraw

/// If the class is derived from a Rust `struct` or `enum`.
#[derive(Copy, Clone, Debug, PartialEq, Eq)]
pub enum PyClassKind {
    Struct,
    Enum,
}

/// The parsed arguments of the pyclass macro
pub struct PyClassArgs {
    pub freelist: Option<syn::Expr>,
    pub name: Option<syn::Ident>,
    pub base: syn::TypePath,
    pub has_dict: bool,
    pub has_weaklist: bool,
    pub is_gc: bool,
    pub is_basetype: bool,
    pub has_extends: bool,
    pub has_unsendable: bool,
    pub module: Option<syn::LitStr>,
<<<<<<< HEAD
    pub is_immutable: bool,
=======
    pub class_kind: PyClassKind,
>>>>>>> 491923af
}

impl PyClassArgs {
    fn parse(input: ParseStream, kind: PyClassKind) -> Result<Self> {
        let mut slf = PyClassArgs::new(kind);
        let vars = Punctuated::<Expr, Token![,]>::parse_terminated(input)?;
        for expr in vars {
            slf.add_expr(&expr)?;
        }
        Ok(slf)
    }

    pub fn parse_stuct_args(input: ParseStream) -> syn::Result<Self> {
        Self::parse(input, PyClassKind::Struct)
    }

    pub fn parse_enum_args(input: ParseStream) -> syn::Result<Self> {
        Self::parse(input, PyClassKind::Enum)
    }

    fn new(class_kind: PyClassKind) -> Self {
        PyClassArgs {
            freelist: None,
            name: None,
            module: None,
            base: parse_quote! { ::pyo3::PyAny },
            has_dict: false,
            has_weaklist: false,
            is_gc: false,
            is_basetype: false,
            has_extends: false,
            has_unsendable: false,
<<<<<<< HEAD
            is_immutable: false,
=======
            class_kind,
>>>>>>> 491923af
        }
    }

    /// Adda single expression from the comma separated list in the attribute, which is
    /// either a single word or an assignment expression
    fn add_expr(&mut self, expr: &Expr) -> Result<()> {
        match expr {
            syn::Expr::Path(exp) if exp.path.segments.len() == 1 => self.add_path(exp),
            syn::Expr::Assign(assign) => self.add_assign(assign),
            _ => bail_spanned!(expr.span() => "failed to parse arguments"),
        }
    }

    /// Match a key/value flag
    fn add_assign(&mut self, assign: &syn::ExprAssign) -> syn::Result<()> {
        let syn::ExprAssign { left, right, .. } = assign;
        let key = match &**left {
            syn::Expr::Path(exp) if exp.path.segments.len() == 1 => {
                exp.path.segments.first().unwrap().ident.to_string()
            }
            _ => bail_spanned!(assign.span() => "failed to parse arguments"),
        };

        macro_rules! expected {
            ($expected: literal) => {
                expected!($expected, right.span())
            };
            ($expected: literal, $span: expr) => {
                bail_spanned!($span => concat!("expected ", $expected))
            };
        }

        match key.as_str() {
            "freelist" => {
                // We allow arbitrary expressions here so you can e.g. use `8*64`
                self.freelist = Some(syn::Expr::clone(right));
            }
            "name" => match unwrap_group(&**right) {
                syn::Expr::Lit(syn::ExprLit {
                    lit: syn::Lit::Str(lit),
                    ..
                }) => {
                    self.name = Some(lit.parse().map_err(|_| {
                        err_spanned!(
                                lit.span() => "expected a single identifier in double-quotes")
                    })?);
                }
                syn::Expr::Path(exp) if exp.path.segments.len() == 1 => {
                    bail_spanned!(
                        exp.span() => format!(
                            "since PyO3 0.13 a pyclass name should be in double-quotes, \
                            e.g. \"{}\"",
                            exp.path.get_ident().expect("path has 1 segment")
                        )
                    );
                }
                _ => expected!("type name (e.g. \"Name\")"),
            },
            "extends" => match unwrap_group(&**right) {
                syn::Expr::Path(exp) => {
                    if self.class_kind == PyClassKind::Enum {
                        bail_spanned!( assign.span() =>  "enums cannot extend from other classes" );
                    }
                    self.base = syn::TypePath {
                        path: exp.path.clone(),
                        qself: None,
                    };
                    self.has_extends = true;
                }
                _ => expected!("type path (e.g., my_mod::BaseClass)"),
            },
            "module" => match unwrap_group(&**right) {
                syn::Expr::Lit(syn::ExprLit {
                    lit: syn::Lit::Str(lit),
                    ..
                }) => {
                    self.module = Some(lit.clone());
                }
                _ => expected!(r#"string literal (e.g., "my_mod")"#),
            },
            _ => expected!("one of freelist/name/extends/module", left.span()),
        };

        Ok(())
    }

    /// Match a single flag
    fn add_path(&mut self, exp: &syn::ExprPath) -> syn::Result<()> {
        let flag = exp.path.segments.first().unwrap().ident.to_string();
        match flag.as_str() {
            "gc" => {
                self.is_gc = true;
            }
            "weakref" => {
                self.has_weaklist = true;
            }
            "subclass" => {
                if self.class_kind == PyClassKind::Enum {
                    bail_spanned!(exp.span() => "enums can't be inherited by other classes");
                }
                self.is_basetype = true;
            }
            "dict" => {
                self.has_dict = true;
            }
            "unsendable" => {
                self.has_unsendable = true;
            }
            "immutable" => {
                self.is_immutable = true;
            }
            _ => bail_spanned!(
                exp.path.span() => "expected one of gc/weakref/subclass/dict/unsendable"
            ),
        };
        Ok(())
    }
}

#[derive(Default)]
pub struct PyClassPyO3Options {
    pub text_signature: Option<TextSignatureAttribute>,
    pub deprecations: Deprecations,
}

enum PyClassPyO3Option {
    TextSignature(TextSignatureAttribute),
}

impl Parse for PyClassPyO3Option {
    fn parse(input: ParseStream) -> Result<Self> {
        let lookahead = input.lookahead1();
        if lookahead.peek(attributes::kw::text_signature) {
            input.parse().map(PyClassPyO3Option::TextSignature)
        } else {
            Err(lookahead.error())
        }
    }
}

impl PyClassPyO3Options {
    pub fn take_pyo3_options(attrs: &mut Vec<syn::Attribute>) -> syn::Result<Self> {
        let mut options: PyClassPyO3Options = Default::default();
        for option in take_pyo3_options(attrs)? {
            match option {
                PyClassPyO3Option::TextSignature(text_signature) => {
                    options.set_text_signature(text_signature)?;
                }
            }
        }
        Ok(options)
    }

    pub fn set_text_signature(
        &mut self,
        text_signature: TextSignatureAttribute,
    ) -> syn::Result<()> {
        ensure_spanned!(
            self.text_signature.is_none(),
            text_signature.kw.span() => "`text_signature` may only be specified once"
        );
        self.text_signature = Some(text_signature);
        Ok(())
    }
}

pub fn build_py_class(
    class: &mut syn::ItemStruct,
    args: &PyClassArgs,
    methods_type: PyClassMethodsType,
) -> syn::Result<TokenStream> {
    let options = PyClassPyO3Options::take_pyo3_options(&mut class.attrs)?;
    let doc = utils::get_doc(
        &class.attrs,
        options
            .text_signature
            .as_ref()
            .map(|attr| (get_class_python_name(&class.ident, args), attr)),
    );

    ensure_spanned!(
        class.generics.params.is_empty(),
        class.generics.span() => "#[pyclass] cannot have generic parameters"
    );

    let field_options = match &mut class.fields {
        syn::Fields::Named(fields) => fields
            .named
            .iter_mut()
            .map(|field| {
                FieldPyO3Options::take_pyo3_options(&mut field.attrs)
                    .map(move |options| (&*field, options))
            })
            .collect::<Result<_>>()?,
        syn::Fields::Unnamed(fields) => fields
            .unnamed
            .iter_mut()
            .map(|field| {
                FieldPyO3Options::take_pyo3_options(&mut field.attrs)
                    .map(move |options| (&*field, options))
            })
            .collect::<Result<_>>()?,
        syn::Fields::Unit => {
            // No fields for unit struct
            Vec::new()
        }
    };

    impl_class(
        &class.ident,
        args,
        doc,
        field_options,
        methods_type,
        options.deprecations,
    )
}

/// `#[pyo3()]` options for pyclass fields
struct FieldPyO3Options {
    get: bool,
    set: bool,
    name: Option<NameAttribute>,
}

enum FieldPyO3Option {
    Get(attributes::kw::get),
    Set(attributes::kw::set),
    Name(NameAttribute),
}

impl Parse for FieldPyO3Option {
    fn parse(input: ParseStream) -> Result<Self> {
        let lookahead = input.lookahead1();
        if lookahead.peek(attributes::kw::get) {
            input.parse().map(FieldPyO3Option::Get)
        } else if lookahead.peek(attributes::kw::set) {
            input.parse().map(FieldPyO3Option::Set)
        } else if lookahead.peek(attributes::kw::name) {
            input.parse().map(FieldPyO3Option::Name)
        } else {
            Err(lookahead.error())
        }
    }
}

impl FieldPyO3Options {
    fn take_pyo3_options(attrs: &mut Vec<syn::Attribute>) -> Result<Self> {
        let mut options = FieldPyO3Options {
            get: false,
            set: false,
            name: None,
        };

        for option in take_pyo3_options(attrs)? {
            match option {
                FieldPyO3Option::Get(kw) => {
                    ensure_spanned!(
                        !options.get,
                        kw.span() => "`get` may only be specified once"
                    );
                    options.get = true;
                }
                FieldPyO3Option::Set(kw) => {
                    ensure_spanned!(
                        !options.set,
                        kw.span() => "`set` may only be specified once"
                    );
                    options.set = true;
                }
                FieldPyO3Option::Name(name) => {
                    ensure_spanned!(
                        options.name.is_none(),
                        name.0.span() => "`name` may only be specified once"
                    );
                    options.name = Some(name);
                }
            }
        }

        Ok(options)
    }
}

fn get_class_python_name<'a>(cls: &'a syn::Ident, attr: &'a PyClassArgs) -> &'a syn::Ident {
    attr.name.as_ref().unwrap_or(cls)
}

fn impl_class(
    cls: &syn::Ident,
    attr: &PyClassArgs,
    doc: PythonDoc,
    field_options: Vec<(&syn::Field, FieldPyO3Options)>,
    methods_type: PyClassMethodsType,
    deprecations: Deprecations,
) -> syn::Result<TokenStream> {
    let pytypeinfo_impl = impl_pytypeinfo(cls, attr, Some(&deprecations));

    let py_class_impl = PyClassImplsBuilder::new(cls, attr, methods_type)
        .doc(doc)
        .impl_all();

    let descriptors = impl_descriptors(cls, field_options)?;

    Ok(quote! {
        #pytypeinfo_impl

        #py_class_impl

        #descriptors
    })
}

struct PyClassEnumVariant<'a> {
    ident: &'a syn::Ident,
    /* currently have no more options */
}

pub fn build_py_enum(
    enum_: &syn::ItemEnum,
    args: PyClassArgs,
    method_type: PyClassMethodsType,
) -> syn::Result<TokenStream> {
    let variants: Vec<PyClassEnumVariant> = enum_
        .variants
        .iter()
        .map(|v| extract_variant_data(v))
        .collect::<syn::Result<_>>()?;
    impl_enum(enum_, args, variants, method_type)
}

fn impl_enum(
    enum_: &syn::ItemEnum,
    attrs: PyClassArgs,
    variants: Vec<PyClassEnumVariant>,
    methods_type: PyClassMethodsType,
) -> syn::Result<TokenStream> {
    let enum_name = &enum_.ident;
    let doc = utils::get_doc(&enum_.attrs, None);
    let enum_cls = impl_enum_class(enum_name, &attrs, variants, doc, methods_type)?;

    Ok(quote! {
        #enum_cls
    })
}

fn impl_enum_class(
    cls: &syn::Ident,
    attr: &PyClassArgs,
    variants: Vec<PyClassEnumVariant>,
    doc: PythonDoc,
    methods_type: PyClassMethodsType,
) -> syn::Result<TokenStream> {
    let pytypeinfo = impl_pytypeinfo(cls, attr, None);
    let pyclass_impls = PyClassImplsBuilder::new(cls, attr, methods_type)
        .doc(doc)
        .impl_all();
    let descriptors = unit_variants_as_descriptors(cls, variants.iter().map(|v| v.ident));

    let mutability = if attr.is_immutable {
        quote! {
            unsafe impl ::pyo3::pyclass::ImmutablePyClass for #cls {}

            unsafe impl ::pyo3::class::impl_::BorrowImpl for #cls {
                fn get_borrow_flag() -> for<'r> fn(&'r ::pyo3::pycell::PyCell<Self>) -> ::pyo3::pycell::BorrowFlag
                where Self: ::pyo3::PyClass
                {
                    ::pyo3::pycell::impl_::get_borrow_flag_dummy
                }
                fn increment_borrow_flag() -> for<'r> fn(&'r ::pyo3::pycell::PyCell<Self>, ::pyo3::pycell::BorrowFlag)
                where Self: ::pyo3::PyClass
                {
                    ::pyo3::pycell::impl_::increment_borrow_flag_dummy
                }
                fn decrement_borrow_flag() -> for<'r> fn(&'r ::pyo3::pycell::PyCell<Self>, ::pyo3::pycell::BorrowFlag)
                where Self: ::pyo3::PyClass
                {
                    ::pyo3::pycell::impl_::decrement_borrow_flag_dummy
                }
            }
        }
    } else {
        quote! {
            unsafe impl ::pyo3::pyclass::MutablePyClass for #cls {}

            unsafe impl ::pyo3::class::impl_::BorrowImpl for #cls {}

            impl<'a> ::pyo3::derive_utils::ExtractExt<'a> for &'a mut #cls
            {
                type Target = ::pyo3::PyRefMut<'a, #cls>;
            }
        }
    };

    Ok(quote! {

        #pytypeinfo

        #pyclass_impls

        #descriptors

    })
}

<<<<<<< HEAD
        #mutability

        impl<'a> ::pyo3::derive_utils::ExtractExt<'a> for &'a #cls
        {
            type Target = ::pyo3::PyRef<'a, #cls>;
        }



        #into_pyobject

        #impl_inventory

        impl ::pyo3::class::impl_::PyClassImpl for #cls {
            const DOC: &'static str = #doc;
            const IS_GC: bool = #is_gc;
            const IS_BASETYPE: bool = #is_basetype;
            const IS_SUBCLASS: bool = #is_subclass;

            type Layout = ::pyo3::PyCell<Self>;
            type BaseType = #base;
            type ThreadChecker = #thread_checker;

            fn for_each_method_def(visitor: &mut dyn ::std::ops::FnMut(&[::pyo3::class::PyMethodDefType])) {
                use ::pyo3::class::impl_::*;
                let collector = PyClassImplCollector::<Self>::new();
                #for_each_py_method;
                visitor(collector.py_class_descriptors());
                visitor(collector.object_protocol_methods());
                visitor(collector.async_protocol_methods());
                visitor(collector.context_protocol_methods());
                visitor(collector.descr_protocol_methods());
                visitor(collector.mapping_protocol_methods());
                visitor(collector.number_protocol_methods());
            }
            fn get_new() -> ::std::option::Option<::pyo3::ffi::newfunc> {
                use ::pyo3::class::impl_::*;
                let collector = PyClassImplCollector::<Self>::new();
                collector.new_impl()
            }
            fn get_alloc() -> ::std::option::Option<::pyo3::ffi::allocfunc> {
                use ::pyo3::class::impl_::*;
                let collector = PyClassImplCollector::<Self>::new();
                collector.alloc_impl()
            }
            fn get_free() -> ::std::option::Option<::pyo3::ffi::freefunc> {
                use ::pyo3::class::impl_::*;
                let collector = PyClassImplCollector::<Self>::new();
                collector.free_impl()
            }

            fn for_each_proto_slot(visitor: &mut dyn ::std::ops::FnMut(&[::pyo3::ffi::PyType_Slot])) {
                // Implementation which uses dtolnay specialization to load all slots.
                use ::pyo3::class::impl_::*;
                let collector = PyClassImplCollector::<Self>::new();
                visitor(collector.object_protocol_slots());
                visitor(collector.number_protocol_slots());
                visitor(collector.iter_protocol_slots());
                visitor(collector.gc_protocol_slots());
                visitor(collector.descr_protocol_slots());
                visitor(collector.mapping_protocol_slots());
                visitor(collector.sequence_protocol_slots());
                visitor(collector.async_protocol_slots());
                visitor(collector.buffer_protocol_slots());
                #methods_protos
            }

            fn get_buffer() -> ::std::option::Option<&'static ::pyo3::class::impl_::PyBufferProcs> {
                use ::pyo3::class::impl_::*;
                let collector = PyClassImplCollector::<Self>::new();
                collector.buffer_procs()
=======
fn unit_variants_as_descriptors<'a>(
    cls: &'a syn::Ident,
    variant_names: impl IntoIterator<Item = &'a syn::Ident>,
) -> TokenStream {
    let cls_type = syn::parse_quote!(#cls);
    let variant_to_attribute = |ident: &syn::Ident| ConstSpec {
        rust_ident: ident.clone(),
        attributes: ConstAttributes {
            is_class_attr: true,
            name: Some(NameAttribute(ident.clone())),
            deprecations: Default::default(),
        },
    };
    let py_methods = variant_names
        .into_iter()
        .map(|var| gen_py_const(&cls_type, &variant_to_attribute(var)));

    quote! {
        impl ::pyo3::class::impl_::PyClassDescriptors<#cls>
            for ::pyo3::class::impl_::PyClassImplCollector<#cls>
        {
            fn py_class_descriptors(self) -> &'static [::pyo3::class::methods::PyMethodDefType] {
                static METHODS: &[::pyo3::class::methods::PyMethodDefType] = &[#(#py_methods),*];
                METHODS
>>>>>>> 491923af
            }
        }
    }
}

fn extract_variant_data(variant: &syn::Variant) -> syn::Result<PyClassEnumVariant> {
    use syn::Fields;
    let ident = match variant.fields {
        Fields::Unit => &variant.ident,
        _ => bail_spanned!(variant.span() => "Currently only support unit variants."),
    };
    if let Some(discriminant) = variant.discriminant.as_ref() {
        bail_spanned!(discriminant.0.span() => "Currently does not support discriminats.")
    };
    Ok(PyClassEnumVariant { ident })
}

fn impl_descriptors(
    cls: &syn::Ident,
    field_options: Vec<(&syn::Field, FieldPyO3Options)>,
) -> syn::Result<TokenStream> {
    let ty = syn::parse_quote!(#cls);
    let py_methods: Vec<TokenStream> = field_options
        .into_iter()
        .enumerate()
        .flat_map(|(field_index, (field, options))| {
            let name_err = if options.name.is_some() && !options.get && !options.set {
                Some(Err(err_spanned!(options.name.as_ref().unwrap().0.span() => "`name` is useless without `get` or `set`")))
            } else {
                None
            };

            let getter = if options.get {
                Some(impl_py_getter_def(&ty, PropertyType::Descriptor {
                    field_index,
                    field,
                    python_name: options.name.as_ref()
                }))
            } else {
                None
            };

            let setter = if options.set {
                Some(impl_py_setter_def(&ty, PropertyType::Descriptor {
                    field_index,
                    field,
                    python_name: options.name.as_ref()
                }))
            } else {
                None
            };

            name_err.into_iter().chain(getter).chain(setter)
        })
        .collect::<syn::Result<_>>()?;

    Ok(quote! {
        impl ::pyo3::class::impl_::PyClassDescriptors<#cls>
            for ::pyo3::class::impl_::PyClassImplCollector<#cls>
        {
            fn py_class_descriptors(self) -> &'static [::pyo3::class::methods::PyMethodDefType] {
                static METHODS: &[::pyo3::class::methods::PyMethodDefType] = &[#(#py_methods),*];
                METHODS
            }
        }
    })
}

fn impl_pytypeinfo(
    cls: &syn::Ident,
    attr: &PyClassArgs,
    deprecations: Option<&Deprecations>,
) -> TokenStream {
    let cls_name = get_class_python_name(cls, attr).to_string();

    let module = if let Some(m) = &attr.module {
        quote! { ::core::option::Option::Some(#m) }
    } else {
        quote! { ::core::option::Option::None }
    };

    quote! {
        unsafe impl ::pyo3::type_object::PyTypeInfo for #cls {
            type AsRefTarget = ::pyo3::PyCell<Self>;

            const NAME: &'static str = #cls_name;
            const MODULE: ::std::option::Option<&'static str> = #module;

            #[inline]
            fn type_object_raw(py: ::pyo3::Python<'_>) -> *mut ::pyo3::ffi::PyTypeObject {
                #deprecations

                use ::pyo3::type_object::LazyStaticType;
                static TYPE_OBJECT: LazyStaticType = LazyStaticType::new();
                TYPE_OBJECT.get_or_init::<Self>(py)
            }
        }
    }
}

/// Implements most traits used by `#[pyclass]`.
///
/// Specifically, it implements traits that only depend on class name,
/// and attributes of `#[pyclass]`, and docstrings.
/// Therefore it doesn't implement traits that depends on struct fields and enum variants.
struct PyClassImplsBuilder<'a> {
    cls: &'a syn::Ident,
    attr: &'a PyClassArgs,
    methods_type: PyClassMethodsType,
    doc: Option<PythonDoc>,
}

impl<'a> PyClassImplsBuilder<'a> {
    fn new(cls: &'a syn::Ident, attr: &'a PyClassArgs, methods_type: PyClassMethodsType) -> Self {
        Self {
            cls,
            attr,
            methods_type,
            doc: None,
        }
    }

    fn doc(self, doc: PythonDoc) -> Self {
        Self {
            doc: Some(doc),
            ..self
        }
    }

    fn impl_all(&self) -> TokenStream {
        vec![
            self.impl_pyclass(),
            self.impl_extractext(),
            self.impl_into_py(),
            self.impl_methods_inventory(),
            self.impl_pyclassimpl(),
            self.impl_freelist(),
            self.impl_gc(),
        ]
        .into_iter()
        .collect()
    }

    fn impl_pyclass(&self) -> TokenStream {
        let cls = self.cls;
        let attr = self.attr;
        let dict = if attr.has_dict {
            quote! { ::pyo3::pyclass_slots::PyClassDictSlot }
        } else if attr.has_extends {
            quote! { <Self::BaseType as ::pyo3::class::impl_::PyClassBaseType>::Dict }
        } else {
            quote! { ::pyo3::pyclass_slots::PyClassDummySlot }
        };

        // insert space for weak ref
        let weakref = if attr.has_weaklist {
            quote! { ::pyo3::pyclass_slots::PyClassWeakRefSlot }
        } else if attr.has_extends {
            quote! { <Self::BaseType as ::pyo3::class::impl_::PyClassBaseType>::WeakRef }
        } else {
            quote! { ::pyo3::pyclass_slots::PyClassDummySlot }
        };

        let base_nativetype = if attr.has_extends {
            quote! { <Self::BaseType as ::pyo3::class::impl_::PyClassBaseType>::BaseNativeType }
        } else {
            quote! { ::pyo3::PyAny }
        };
        quote! {
            impl ::pyo3::PyClass for #cls {
                type Dict = #dict;
                type WeakRef = #weakref;
                type BaseNativeType = #base_nativetype;
            }
        }
    }
    fn impl_extractext(&self) -> TokenStream {
        let cls = self.cls;
        quote! {
            impl<'a> ::pyo3::derive_utils::ExtractExt<'a> for &'a #cls
            {
                type Target = ::pyo3::PyRef<'a, #cls>;
            }

            impl<'a> ::pyo3::derive_utils::ExtractExt<'a> for &'a mut #cls
            {
                type Target = ::pyo3::PyRefMut<'a, #cls>;
            }
        }
    }

    fn impl_into_py(&self) -> TokenStream {
        let cls = self.cls;
        let attr = self.attr;
        // If #cls is not extended type, we allow Self->PyObject conversion
        if !attr.has_extends {
            quote! {
                impl ::pyo3::IntoPy<::pyo3::PyObject> for #cls {
                    fn into_py(self, py: ::pyo3::Python) -> ::pyo3::PyObject {
                        ::pyo3::IntoPy::into_py(::pyo3::Py::new(py, self).unwrap(), py)
                    }
                }
            }
        } else {
            quote! {}
        }
    }

    /// To allow multiple #[pymethods] block, we define inventory types.
    fn impl_methods_inventory(&self) -> TokenStream {
        let cls = self.cls;
        let methods_type = self.methods_type;
        match methods_type {
            PyClassMethodsType::Specialization => quote! {},
            PyClassMethodsType::Inventory => {
                // Try to build a unique type for better error messages
                let name = format!("Pyo3MethodsInventoryFor{}", cls.unraw());
                let inventory_cls = syn::Ident::new(&name, Span::call_site());

                quote! {
                    #[doc(hidden)]
                    pub struct #inventory_cls {
                        methods: ::std::vec::Vec<::pyo3::class::PyMethodDefType>,
                        slots: ::std::vec::Vec<::pyo3::ffi::PyType_Slot>,
                    }
                    impl ::pyo3::class::impl_::PyMethodsInventory for #inventory_cls {
                        fn new(
                            methods: ::std::vec::Vec<::pyo3::class::PyMethodDefType>,
                            slots: ::std::vec::Vec<::pyo3::ffi::PyType_Slot>,
                        ) -> Self {
                            Self { methods, slots }
                        }
                        fn methods(&'static self) -> &'static [::pyo3::class::PyMethodDefType] {
                            &self.methods
                        }
                        fn slots(&'static self) -> &'static [::pyo3::ffi::PyType_Slot] {
                            &self.slots
                        }
                    }

                    impl ::pyo3::class::impl_::HasMethodsInventory for #cls {
                        type Methods = #inventory_cls;
                    }

                    ::pyo3::inventory::collect!(#inventory_cls);
                }
            }
        }
    }
    fn impl_pyclassimpl(&self) -> TokenStream {
        let cls = self.cls;
        let doc = self.doc.as_ref().map_or(quote! {"\0"}, |doc| quote! {#doc});
        let is_gc = self.attr.is_gc;
        let is_basetype = self.attr.is_basetype;
        let base = &self.attr.base;
        let is_subclass = self.attr.has_extends;

        let thread_checker = if self.attr.has_unsendable {
            quote! { ::pyo3::class::impl_::ThreadCheckerImpl<#cls> }
        } else if self.attr.has_extends {
            quote! {
                ::pyo3::class::impl_::ThreadCheckerInherited<#cls, <#cls as ::pyo3::class::impl_::PyClassImpl>::BaseType>
            }
        } else {
            quote! { ::pyo3::class::impl_::ThreadCheckerStub<#cls> }
        };

        let methods_protos = match self.methods_type {
            PyClassMethodsType::Specialization => {
                quote! { visitor(collector.methods_protocol_slots()); }
            }
            PyClassMethodsType::Inventory => {
                quote! {
                    for inventory in ::pyo3::inventory::iter::<<Self as ::pyo3::class::impl_::HasMethodsInventory>::Methods>() {
                        visitor(::pyo3::class::impl_::PyMethodsInventory::slots(inventory));
                    }
                }
            }
        };
        let for_each_py_method = match self.methods_type {
            PyClassMethodsType::Specialization => quote! { visitor(collector.py_methods()); },
            PyClassMethodsType::Inventory => quote! {
                for inventory in ::pyo3::inventory::iter::<<Self as ::pyo3::class::impl_::HasMethodsInventory>::Methods>() {
                    visitor(::pyo3::class::impl_::PyMethodsInventory::methods(inventory));
                }
            },
        };
        quote! {
            impl ::pyo3::class::impl_::PyClassImpl for #cls {
                const DOC: &'static str = #doc;
                const IS_GC: bool = #is_gc;
                const IS_BASETYPE: bool = #is_basetype;
                const IS_SUBCLASS: bool = #is_subclass;

                type Layout = ::pyo3::PyCell<Self>;
                type BaseType = #base;
                type ThreadChecker = #thread_checker;

                fn for_each_method_def(visitor: &mut dyn ::std::ops::FnMut(&[::pyo3::class::PyMethodDefType])) {
                    use ::pyo3::class::impl_::*;
                    let collector = PyClassImplCollector::<Self>::new();
                    #for_each_py_method;
                    visitor(collector.py_class_descriptors());
                    visitor(collector.object_protocol_methods());
                    visitor(collector.async_protocol_methods());
                    visitor(collector.descr_protocol_methods());
                    visitor(collector.mapping_protocol_methods());
                    visitor(collector.number_protocol_methods());
                }
                fn get_new() -> ::std::option::Option<::pyo3::ffi::newfunc> {
                    use ::pyo3::class::impl_::*;
                    let collector = PyClassImplCollector::<Self>::new();
                    collector.new_impl()
                }
                fn get_alloc() -> ::std::option::Option<::pyo3::ffi::allocfunc> {
                    use ::pyo3::class::impl_::*;
                    let collector = PyClassImplCollector::<Self>::new();
                    collector.alloc_impl()
                }
                fn get_free() -> ::std::option::Option<::pyo3::ffi::freefunc> {
                    use ::pyo3::class::impl_::*;
                    let collector = PyClassImplCollector::<Self>::new();
                    collector.free_impl()
                }

                fn for_each_proto_slot(visitor: &mut dyn ::std::ops::FnMut(&[::pyo3::ffi::PyType_Slot])) {
                    // Implementation which uses dtolnay specialization to load all slots.
                    use ::pyo3::class::impl_::*;
                    let collector = PyClassImplCollector::<Self>::new();
                    visitor(collector.object_protocol_slots());
                    visitor(collector.number_protocol_slots());
                    visitor(collector.iter_protocol_slots());
                    visitor(collector.gc_protocol_slots());
                    visitor(collector.descr_protocol_slots());
                    visitor(collector.mapping_protocol_slots());
                    visitor(collector.sequence_protocol_slots());
                    visitor(collector.async_protocol_slots());
                    visitor(collector.buffer_protocol_slots());
                    #methods_protos
                }

                fn get_buffer() -> ::std::option::Option<&'static ::pyo3::class::impl_::PyBufferProcs> {
                    use ::pyo3::class::impl_::*;
                    let collector = PyClassImplCollector::<Self>::new();
                    collector.buffer_procs()
                }
            }
        }
    }

    fn impl_freelist(&self) -> TokenStream {
        let cls = self.cls;

        self.attr.freelist.as_ref().map_or(quote!{}, |freelist| {
            quote! {
                impl ::pyo3::class::impl_::PyClassWithFreeList for #cls {
                    #[inline]
                    fn get_free_list(_py: ::pyo3::Python<'_>) -> &mut ::pyo3::impl_::freelist::FreeList<*mut ::pyo3::ffi::PyObject> {
                        static mut FREELIST: *mut ::pyo3::impl_::freelist::FreeList<*mut ::pyo3::ffi::PyObject> = 0 as *mut _;
                        unsafe {
                            if FREELIST.is_null() {
                                FREELIST = ::std::boxed::Box::into_raw(::std::boxed::Box::new(
                                    ::pyo3::impl_::freelist::FreeList::with_capacity(#freelist)));
                            }
                            &mut *FREELIST
                        }
                    }
                }

                impl ::pyo3::class::impl_::PyClassAllocImpl<#cls> for ::pyo3::class::impl_::PyClassImplCollector<#cls> {
                    #[inline]
                    fn alloc_impl(self) -> ::std::option::Option<::pyo3::ffi::allocfunc> {
                        ::std::option::Option::Some(::pyo3::class::impl_::alloc_with_freelist::<#cls>)
                    }
                }

                impl ::pyo3::class::impl_::PyClassFreeImpl<#cls> for ::pyo3::class::impl_::PyClassImplCollector<#cls> {
                    #[inline]
                    fn free_impl(self) -> ::std::option::Option<::pyo3::ffi::freefunc> {
                        ::std::option::Option::Some(::pyo3::class::impl_::free_with_freelist::<#cls>)
                    }
                }
            }
        })
    }
    /// Enforce at compile time that PyGCProtocol is implemented
    fn impl_gc(&self) -> TokenStream {
        let cls = self.cls;
        let attr = self.attr;
        if attr.is_gc {
            let closure_name = format!("__assertion_closure_{}", cls);
            let closure_token = syn::Ident::new(&closure_name, Span::call_site());
            quote! {
                fn #closure_token() {
                    use ::pyo3::class;

                    fn _assert_implements_protocol<'p, T: ::pyo3::class::PyGCProtocol<'p>>() {}
                    _assert_implements_protocol::<#cls>();
                }
            }
        } else {
            quote! {}
        }
    }
}<|MERGE_RESOLUTION|>--- conflicted
+++ resolved
@@ -31,12 +31,9 @@
     pub is_basetype: bool,
     pub has_extends: bool,
     pub has_unsendable: bool,
+    pub is_immutable: bool,
     pub module: Option<syn::LitStr>,
-<<<<<<< HEAD
-    pub is_immutable: bool,
-=======
     pub class_kind: PyClassKind,
->>>>>>> 491923af
 }
 
 impl PyClassArgs {
@@ -69,11 +66,8 @@
             is_basetype: false,
             has_extends: false,
             has_unsendable: false,
-<<<<<<< HEAD
             is_immutable: false,
-=======
             class_kind,
->>>>>>> 491923af
         }
     }
 
@@ -433,41 +427,6 @@
         .impl_all();
     let descriptors = unit_variants_as_descriptors(cls, variants.iter().map(|v| v.ident));
 
-    let mutability = if attr.is_immutable {
-        quote! {
-            unsafe impl ::pyo3::pyclass::ImmutablePyClass for #cls {}
-
-            unsafe impl ::pyo3::class::impl_::BorrowImpl for #cls {
-                fn get_borrow_flag() -> for<'r> fn(&'r ::pyo3::pycell::PyCell<Self>) -> ::pyo3::pycell::BorrowFlag
-                where Self: ::pyo3::PyClass
-                {
-                    ::pyo3::pycell::impl_::get_borrow_flag_dummy
-                }
-                fn increment_borrow_flag() -> for<'r> fn(&'r ::pyo3::pycell::PyCell<Self>, ::pyo3::pycell::BorrowFlag)
-                where Self: ::pyo3::PyClass
-                {
-                    ::pyo3::pycell::impl_::increment_borrow_flag_dummy
-                }
-                fn decrement_borrow_flag() -> for<'r> fn(&'r ::pyo3::pycell::PyCell<Self>, ::pyo3::pycell::BorrowFlag)
-                where Self: ::pyo3::PyClass
-                {
-                    ::pyo3::pycell::impl_::decrement_borrow_flag_dummy
-                }
-            }
-        }
-    } else {
-        quote! {
-            unsafe impl ::pyo3::pyclass::MutablePyClass for #cls {}
-
-            unsafe impl ::pyo3::class::impl_::BorrowImpl for #cls {}
-
-            impl<'a> ::pyo3::derive_utils::ExtractExt<'a> for &'a mut #cls
-            {
-                type Target = ::pyo3::PyRefMut<'a, #cls>;
-            }
-        }
-    };
-
     Ok(quote! {
 
         #pytypeinfo
@@ -479,79 +438,6 @@
     })
 }
 
-<<<<<<< HEAD
-        #mutability
-
-        impl<'a> ::pyo3::derive_utils::ExtractExt<'a> for &'a #cls
-        {
-            type Target = ::pyo3::PyRef<'a, #cls>;
-        }
-
-
-
-        #into_pyobject
-
-        #impl_inventory
-
-        impl ::pyo3::class::impl_::PyClassImpl for #cls {
-            const DOC: &'static str = #doc;
-            const IS_GC: bool = #is_gc;
-            const IS_BASETYPE: bool = #is_basetype;
-            const IS_SUBCLASS: bool = #is_subclass;
-
-            type Layout = ::pyo3::PyCell<Self>;
-            type BaseType = #base;
-            type ThreadChecker = #thread_checker;
-
-            fn for_each_method_def(visitor: &mut dyn ::std::ops::FnMut(&[::pyo3::class::PyMethodDefType])) {
-                use ::pyo3::class::impl_::*;
-                let collector = PyClassImplCollector::<Self>::new();
-                #for_each_py_method;
-                visitor(collector.py_class_descriptors());
-                visitor(collector.object_protocol_methods());
-                visitor(collector.async_protocol_methods());
-                visitor(collector.context_protocol_methods());
-                visitor(collector.descr_protocol_methods());
-                visitor(collector.mapping_protocol_methods());
-                visitor(collector.number_protocol_methods());
-            }
-            fn get_new() -> ::std::option::Option<::pyo3::ffi::newfunc> {
-                use ::pyo3::class::impl_::*;
-                let collector = PyClassImplCollector::<Self>::new();
-                collector.new_impl()
-            }
-            fn get_alloc() -> ::std::option::Option<::pyo3::ffi::allocfunc> {
-                use ::pyo3::class::impl_::*;
-                let collector = PyClassImplCollector::<Self>::new();
-                collector.alloc_impl()
-            }
-            fn get_free() -> ::std::option::Option<::pyo3::ffi::freefunc> {
-                use ::pyo3::class::impl_::*;
-                let collector = PyClassImplCollector::<Self>::new();
-                collector.free_impl()
-            }
-
-            fn for_each_proto_slot(visitor: &mut dyn ::std::ops::FnMut(&[::pyo3::ffi::PyType_Slot])) {
-                // Implementation which uses dtolnay specialization to load all slots.
-                use ::pyo3::class::impl_::*;
-                let collector = PyClassImplCollector::<Self>::new();
-                visitor(collector.object_protocol_slots());
-                visitor(collector.number_protocol_slots());
-                visitor(collector.iter_protocol_slots());
-                visitor(collector.gc_protocol_slots());
-                visitor(collector.descr_protocol_slots());
-                visitor(collector.mapping_protocol_slots());
-                visitor(collector.sequence_protocol_slots());
-                visitor(collector.async_protocol_slots());
-                visitor(collector.buffer_protocol_slots());
-                #methods_protos
-            }
-
-            fn get_buffer() -> ::std::option::Option<&'static ::pyo3::class::impl_::PyBufferProcs> {
-                use ::pyo3::class::impl_::*;
-                let collector = PyClassImplCollector::<Self>::new();
-                collector.buffer_procs()
-=======
 fn unit_variants_as_descriptors<'a>(
     cls: &'a syn::Ident,
     variant_names: impl IntoIterator<Item = &'a syn::Ident>,
@@ -576,7 +462,6 @@
             fn py_class_descriptors(self) -> &'static [::pyo3::class::methods::PyMethodDefType] {
                 static METHODS: &[::pyo3::class::methods::PyMethodDefType] = &[#(#py_methods),*];
                 METHODS
->>>>>>> 491923af
             }
         }
     }
@@ -713,6 +598,7 @@
             self.impl_into_py(),
             self.impl_methods_inventory(),
             self.impl_pyclassimpl(),
+            self.impl_mutability(),
             self.impl_freelist(),
             self.impl_gc(),
         ]
@@ -745,6 +631,9 @@
         } else {
             quote! { ::pyo3::PyAny }
         };
+
+
+
         quote! {
             impl ::pyo3::PyClass for #cls {
                 type Dict = #dict;
@@ -755,15 +644,24 @@
     }
     fn impl_extractext(&self) -> TokenStream {
         let cls = self.cls;
-        quote! {
-            impl<'a> ::pyo3::derive_utils::ExtractExt<'a> for &'a #cls
-            {
-                type Target = ::pyo3::PyRef<'a, #cls>;
-            }
-
-            impl<'a> ::pyo3::derive_utils::ExtractExt<'a> for &'a mut #cls
-            {
-                type Target = ::pyo3::PyRefMut<'a, #cls>;
+        if self.attr.is_immutable {
+            quote! {
+                impl<'a> ::pyo3::derive_utils::ExtractExt<'a> for &'a #cls
+                {
+                    type Target = ::pyo3::PyRef<'a, #cls>;
+                }
+            }
+        } else{
+            quote! {
+                impl<'a> ::pyo3::derive_utils::ExtractExt<'a> for &'a #cls
+                {
+                    type Target = ::pyo3::PyRef<'a, #cls>;
+                }
+
+                impl<'a> ::pyo3::derive_utils::ExtractExt<'a> for &'a mut #cls
+                {
+                    type Target = ::pyo3::PyRefMut<'a, #cls>;
+                }
             }
         }
     }
@@ -927,6 +825,39 @@
         }
     }
 
+    fn impl_mutability(&self) -> TokenStream {
+        let cls = self.cls;
+        if self.attr.is_immutable {
+            quote! {
+                unsafe impl ::pyo3::pyclass::ImmutablePyClass for #cls {}
+    
+                unsafe impl ::pyo3::class::impl_::BorrowImpl for #cls {
+                    fn get_borrow_flag() -> for<'r> fn(&'r ::pyo3::pycell::PyCell<Self>) -> ::pyo3::pycell::BorrowFlag
+                    where Self: ::pyo3::PyClass
+                    {
+                        ::pyo3::pycell::impl_::get_borrow_flag_dummy
+                    }
+                    fn increment_borrow_flag() -> for<'r> fn(&'r ::pyo3::pycell::PyCell<Self>, ::pyo3::pycell::BorrowFlag)
+                    where Self: ::pyo3::PyClass
+                    {
+                        ::pyo3::pycell::impl_::increment_borrow_flag_dummy
+                    }
+                    fn decrement_borrow_flag() -> for<'r> fn(&'r ::pyo3::pycell::PyCell<Self>, ::pyo3::pycell::BorrowFlag)
+                    where Self: ::pyo3::PyClass
+                    {
+                        ::pyo3::pycell::impl_::decrement_borrow_flag_dummy
+                    }
+                }
+            }
+        } else {
+            quote! {
+                unsafe impl ::pyo3::pyclass::MutablePyClass for #cls {}
+    
+                unsafe impl ::pyo3::class::impl_::BorrowImpl for #cls {}
+            }
+        }
+    }
+
     fn impl_freelist(&self) -> TokenStream {
         let cls = self.cls;
 
