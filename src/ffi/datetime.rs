<<<<<<< HEAD
#![cfg_attr(feature = "cargo-clippy", allow(type_complexity))]

=======
#![cfg_attr(feature="cargo-clippy", allow(type_complexity))]
//! FFI bindings to the functions and structs defined in `datetime.h`
//!
//! This is the unsafe thin  wrapper around the [CPython C API](https://docs.python.org/3/c-api/datetime.html),
//! and covers the various date and time related objects in the Python `datetime`
//! standard library module.
>>>>>>> 78d3d11d
use ffi::PyCapsule_Import;
use ffi::Py_hash_t;
use ffi::{PyObject, PyTypeObject};
use ffi::{PyObject_TypeCheck, Py_TYPE};
use std::ffi::CString;
use std::ops::Deref;
use std::os::raw::{c_char, c_int, c_uchar};
use std::ptr;
use std::sync::Once;

#[repr(C)]
#[derive(Debug, Copy, Clone)]
pub struct PyDateTime_CAPI {
    pub DateType: *mut PyTypeObject,
    pub DateTimeType: *mut PyTypeObject,
    pub TimeType: *mut PyTypeObject,
    pub DeltaType: *mut PyTypeObject,
    pub TZInfoType: *mut PyTypeObject,
    #[cfg(Py_3_7)]
    pub TimeZone_UTC: *mut PyObject,

    pub Date_FromDate:
        unsafe extern "C" fn(year: c_int, month: c_int, day: c_int, cls: *mut PyTypeObject)
            -> *mut PyObject,
    pub DateTime_FromDateAndTime: unsafe extern "C" fn(
        year: c_int,
        month: c_int,
        day: c_int,
        hour: c_int,
        minute: c_int,
        second: c_int,
        microsecond: c_int,
        tzinfo: *mut PyObject,
        cls: *mut PyTypeObject,
    ) -> *mut PyObject,
    pub Time_FromTime: unsafe extern "C" fn(
        hour: c_int,
        minute: c_int,
        second: c_int,
        microsecond: c_int,
        tzinfo: *mut PyObject,
        cls: *mut PyTypeObject,
    ) -> *mut PyObject,
    pub Delta_FromDelta: unsafe extern "C" fn(
        days: c_int,
        seconds: c_int,
        microseconds: c_int,
        normalize: c_int,
        cls: *mut PyTypeObject,
    ) -> *mut PyObject,
    #[cfg(Py_3_7)]
    pub TimeZone_FromTimeZone:
        unsafe extern "C" fn(offset: *mut PyObject, name: *mut PyObject) -> *mut PyObject,
    pub DateTime_FromTimestamp:
        unsafe extern "C" fn(cls: *mut PyTypeObject, args: *mut PyObject, kwargs: *mut PyObject)
            -> *mut PyObject,
    pub Date_FromTimestamp:
        unsafe extern "C" fn(cls: *mut PyTypeObject, args: *mut PyObject) -> *mut PyObject,
    #[cfg(Py_3_6)]
    pub DateTime_FromDateAndTimeAndFold: unsafe extern "C" fn(
        year: c_int,
        month: c_int,
        day: c_int,
        hour: c_int,
        minute: c_int,
        second: c_int,
        microsecond: c_int,
        tzinfo: *mut PyObject,
        fold: c_int,
        cls: *mut PyTypeObject,
    ) -> *mut PyObject,
    #[cfg(Py_3_6)]
    pub Time_FromTimeAndFold: unsafe extern "C" fn(
        hour: c_int,
        minute: c_int,
        second: c_int,
        microsecond: c_int,
        tzinfo: *mut PyObject,
        fold: c_int,
        cls: *mut PyTypeObject,
    ) -> *mut PyObject,
}

// Type struct wrappers

const _PyDateTime_DATE_DATASIZE: usize = 4;
const _PyDateTime_TIME_DATASIZE: usize = 6;
const _PyDateTime_DATETIME_DATASIZE: usize = 10;

#[repr(C)]
#[derive(Debug, Copy, Clone)]
/// Structure representing a `datetime.date`
pub struct PyDateTime_Date {
    pub ob_base: PyObject,
    pub hashcode: Py_hash_t,
    pub hastzinfo: c_char,
    pub data: [c_uchar; _PyDateTime_DATE_DATASIZE],
}

#[repr(C)]
#[derive(Debug, Copy, Clone)]
/// Structure representing a `datetime.time`
pub struct PyDateTime_Time {
    pub ob_base: PyObject,
    pub hashcode: Py_hash_t,
    pub hastzinfo: c_char,
    pub data: [c_uchar; _PyDateTime_TIME_DATASIZE],
    #[cfg(Py_3_6)]
    pub fold: c_uchar,
    pub tzinfo: *mut PyObject,
}

#[repr(C)]
#[derive(Debug, Copy, Clone)]
/// Structure representing a `datetime.datetime`
pub struct PyDateTime_DateTime {
    pub ob_base: PyObject,
    pub hashcode: Py_hash_t,
    pub hastzinfo: c_char,
    pub data: [c_uchar; _PyDateTime_DATETIME_DATASIZE],
    #[cfg(Py_3_6)]
    pub fold: c_uchar,
    pub tzinfo: *mut PyObject,
}

#[repr(C)]
#[derive(Debug, Copy, Clone)]
/// Structure representing a `datetime.timedelta`
pub struct PyDateTime_Delta {
    pub ob_base: PyObject,
    pub hashcode: Py_hash_t,
    pub days: c_int,
    pub seconds: c_int,
    pub microseconds: c_int,
}

// C API Capsule
// Note: This is "roll-your-own" lazy-static implementation is necessary because
// of the interaction between the call_once locks and the GIL. It turns out that
// calling PyCapsule_Import releases and re-acquires the GIL during the import,
// so if you have two threads attempting to use the PyDateTimeAPI singleton
// under the GIL, it causes a deadlock; what happens is:
//
// Thread 1 acquires GIL
// Thread 1 acquires the call_once lock
// Thread 1 calls PyCapsule_Import, thus releasing the GIL
// Thread 2 acquires the GIL
// Thread 2 blocks waiting for the call_once lock
// Thread 1 blocks waiting for the GIL
//
// However, Python's import mechanism acquires a module-specific lock around
// each import call, so all call importing datetime will return the same
// object, making the call_once lock superfluous. As such, we can weaken
// the guarantees of the cache, such that PyDateTime_IMPORT can be called
// until __PY_DATETIME_API_UNSAFE_CACHE is populated, which will happen exactly
// one time. So long as PyDateTime_IMPORT has no side effects (it should not),
// this will be at most a slight waste of resources.
static PY_DATETIME_API_ONCE: Once = Once::new();
static mut PY_DATETIME_API_UNSAFE_CACHE: *const PyDateTime_CAPI = ptr::null();

pub struct PyDateTimeAPI {
    __private_field: (),
}
pub static PyDateTimeAPI: PyDateTimeAPI = PyDateTimeAPI {
    __private_field: (),
};

impl Deref for PyDateTimeAPI {
    type Target = PyDateTime_CAPI;

    fn deref(&self) -> &'static PyDateTime_CAPI {
        unsafe {
            if !PY_DATETIME_API_UNSAFE_CACHE.is_null() {
                &(*PY_DATETIME_API_UNSAFE_CACHE)
            } else {
                PyDateTime_IMPORT()
            }
        }
    }
}

#[inline]
/// Populates the `PyDateTimeAPI` object
///
/// Unlike in C, this does *not* need to be actively invoked in Rust, which
/// will populate the `PyDateTimeAPI` struct automatically on first use.
/// Use this function only if you want to eagerly load the datetime module,
/// such as if you do not want the first call to a datetime function to be
/// slightly slower than subsequent calls.
pub unsafe fn PyDateTime_IMPORT() -> &'static PyDateTime_CAPI {
    // PyDateTime_CAPSULE_NAME is a macro in C
    let PyDateTime_CAPSULE_NAME = CString::new("datetime.datetime_CAPI").unwrap();

    let capsule = PyCapsule_Import(PyDateTime_CAPSULE_NAME.as_ptr(), 1) as *const PyDateTime_CAPI;

    PY_DATETIME_API_ONCE.call_once(move || {
        PY_DATETIME_API_UNSAFE_CACHE = capsule;
    });

    &(*PY_DATETIME_API_UNSAFE_CACHE)
}

/// Type Check macros
///
/// These are bindings around the C API typecheck macros, all of them return
/// `1` if True and `0` if False. In all type check macros, the argument (`op`)
/// must not be `NULL`.
#[inline]
/// Check if `op` is a `PyDateTimeAPI.DateType` or subtype.
pub unsafe fn PyDate_Check(op: *mut PyObject) -> c_int {
    PyObject_TypeCheck(op, PyDateTimeAPI.DateType) as c_int
}

#[inline]
/// Check if `op`'s type is exactly `PyDateTimeAPI.DateType`.
pub unsafe fn PyDate_CheckExact(op: *mut PyObject) -> c_int {
    (Py_TYPE(op) == PyDateTimeAPI.DateType) as c_int
}

#[inline]
/// Check if `op` is a `PyDateTimeAPI.DateTimeType` or subtype.
pub unsafe fn PyDateTime_Check(op: *mut PyObject) -> c_int {
    PyObject_TypeCheck(op, PyDateTimeAPI.DateTimeType) as c_int
}

#[inline]
/// Check if `op`'s type is exactly `PyDateTimeAPI.DateTimeType`.
pub unsafe fn PyDateTime_CheckExact(op: *mut PyObject) -> c_int {
    (Py_TYPE(op) == PyDateTimeAPI.DateTimeType) as c_int
}

#[inline]
/// Check if `op` is a `PyDateTimeAPI.TimeType` or subtype.
pub unsafe fn PyTime_Check(op: *mut PyObject) -> c_int {
    PyObject_TypeCheck(op, PyDateTimeAPI.TimeType) as c_int
}

#[inline]
/// Check if `op`'s type is exactly `PyDateTimeAPI.TimeType`.
pub unsafe fn PyTime_CheckExact(op: *mut PyObject) -> c_int {
    (Py_TYPE(op) == PyDateTimeAPI.TimeType) as c_int
}

#[inline]
/// Check if `op` is a `PyDateTimeAPI.DetaType` or subtype.
pub unsafe fn PyDelta_Check(op: *mut PyObject) -> c_int {
    PyObject_TypeCheck(op, PyDateTimeAPI.DeltaType) as c_int
}

#[inline]
/// Check if `op`'s type is exactly `PyDateTimeAPI.DeltaType`.
pub unsafe fn PyDelta_CheckExact(op: *mut PyObject) -> c_int {
    (Py_TYPE(op) == PyDateTimeAPI.DeltaType) as c_int
}

#[inline]
/// Check if `op` is a `PyDateTimeAPI.TZInfoType` or subtype.
pub unsafe fn PyTZInfo_Check(op: *mut PyObject) -> c_int {
    PyObject_TypeCheck(op, PyDateTimeAPI.TZInfoType) as c_int
}

#[inline]
/// Check if `op`'s type is exactly `PyDateTimeAPI.TZInfoType`.
pub unsafe fn PyTZInfo_CheckExact(op: *mut PyObject) -> c_int {
    (Py_TYPE(op) == PyDateTimeAPI.TZInfoType) as c_int
}

/// Accessor functions
///
macro_rules! _access_field {
    ($obj:expr, $type: ident, $field:tt) => {
        (*($obj as *mut $type)).$field
    };
}

// Accessor functions for PyDateTime_Date and PyDateTime_DateTime
#[inline]
/// Retrieve the year component of a `PyDateTime_Date` or `PyDateTime_DateTime`.
/// Returns a signed integer greater than 0.
pub unsafe fn PyDateTime_GET_YEAR(o: *mut PyObject) -> c_int {
    // This should work for Date or DateTime
    let d = *(o as *mut PyDateTime_Date);
    (c_int::from(d.data[0]) << 8 | c_int::from(d.data[1]))
}

#[inline]
/// Retrieve the month component of a `PyDateTime_Date` or `PyDateTime_DateTime`.
/// Returns a signed integer in the range `[1, 12]`.
pub unsafe fn PyDateTime_GET_MONTH(o: *mut PyObject) -> c_int {
    let d = *(o as *mut PyDateTime_Date);
    c_int::from(d.data[2])
}

#[inline]
/// Retrieve the day component of a `PyDateTime_Date` or `PyDateTime_DateTime`.
/// Returns a signed integer in the interval `[1, 31]`.
pub unsafe fn PyDateTime_GET_DAY(o: *mut PyObject) -> c_int {
    let d = *(o as *mut PyDateTime_Date);
    c_int::from(d.data[3])
}

// Accessor macros for times
macro_rules! _PyDateTime_GET_HOUR {
    ($o: expr, $offset:expr) => {
        c_int::from((*$o).data[$offset + 0])
    };
}

macro_rules! _PyDateTime_GET_MINUTE {
    ($o: expr, $offset:expr) => {
        c_int::from((*$o).data[$offset + 1])
    };
}

macro_rules! _PyDateTime_GET_SECOND {
    ($o: expr, $offset:expr) => {
        c_int::from((*$o).data[$offset + 2])
    };
}

macro_rules! _PyDateTime_GET_MICROSECOND {
    ($o: expr, $offset:expr) => {
        (c_int::from((*$o).data[$offset + 3]) << 16)
            | (c_int::from((*$o).data[$offset + 4]) << 8)
            | (c_int::from((*$o).data[$offset + 5]))
    };
}

#[cfg(Py_3_6)]
macro_rules! _PyDateTime_GET_FOLD {
    ($o: expr) => {
        (*$o).fold
    };
}

macro_rules! _PyDateTime_GET_TZINFO {
    ($o: expr) => {
        (*$o).tzinfo
    };
}

// Accessor functions for DateTime
#[inline]
/// Retrieve the hour component of a `PyDateTime_DateTime`.
/// Returns a signed integer in the interval `[0, 23]`
pub unsafe fn PyDateTime_DATE_GET_HOUR(o: *mut PyObject) -> c_int {
    _PyDateTime_GET_HOUR!((o as *mut PyDateTime_DateTime), _PyDateTime_DATE_DATASIZE)
}

#[inline]
/// Retrieve the minute component of a `PyDateTime_DateTime`.
/// Returns a signed integer in the interval `[0, 59]`
pub unsafe fn PyDateTime_DATE_GET_MINUTE(o: *mut PyObject) -> c_int {
    _PyDateTime_GET_MINUTE!((o as *mut PyDateTime_DateTime), _PyDateTime_DATE_DATASIZE)
}

#[inline]
/// Retrieve the second component of a `PyDateTime_DateTime`.
/// Returns a signed integer in the interval `[0, 59]`
pub unsafe fn PyDateTime_DATE_GET_SECOND(o: *mut PyObject) -> c_int {
    _PyDateTime_GET_SECOND!((o as *mut PyDateTime_DateTime), _PyDateTime_DATE_DATASIZE)
}

#[inline]
/// Retrieve the microsecond component of a `PyDateTime_DateTime`.
/// Returns a signed integer in the interval `[0, 999999]`
pub unsafe fn PyDateTime_DATE_GET_MICROSECOND(o: *mut PyObject) -> c_int {
    _PyDateTime_GET_MICROSECOND!((o as *mut PyDateTime_DateTime), _PyDateTime_DATE_DATASIZE)
}

#[cfg(Py_3_6)]
#[inline]
/// Retrieve the fold component of a `PyDateTime_DateTime`.
/// Returns a signed integer in the interval `[0, 1]`
///
/// Added in version Python 3.6
pub unsafe fn PyDateTime_DATE_GET_FOLD(o: *mut PyObject) -> c_uchar {
    _PyDateTime_GET_FOLD!(o as *mut PyDateTime_DateTime)
}

#[inline]
/// Retrieve the tzinfo component of a `PyDateTime_DateTime`.
/// Returns a pointer to a `PyObject` that should be either NULL or an instance
/// of a `datetime.tzinfo` subclass.
pub unsafe fn PyDateTime_DATE_GET_TZINFO(o: *mut PyObject) -> *mut PyObject {
    _PyDateTime_GET_TZINFO!(o as *mut PyDateTime_DateTime)
}

// Accessor functions for Time
#[inline]
/// Retrieve the hour component of a `PyDateTime_Time`.
/// Returns a signed integer in the interval `[0, 23]`
pub unsafe fn PyDateTime_TIME_GET_HOUR(o: *mut PyObject) -> c_int {
    _PyDateTime_GET_HOUR!((o as *mut PyDateTime_Time), 0)
}

#[inline]
/// Retrieve the minute component of a `PyDateTime_Time`.
/// Returns a signed integer in the interval `[0, 59]`
pub unsafe fn PyDateTime_TIME_GET_MINUTE(o: *mut PyObject) -> c_int {
    _PyDateTime_GET_MINUTE!((o as *mut PyDateTime_Time), 0)
}

#[inline]
/// Retrieve the second component of a `PyDateTime_DateTime`.
/// Returns a signed integer in the interval `[0, 59]`
pub unsafe fn PyDateTime_TIME_GET_SECOND(o: *mut PyObject) -> c_int {
    _PyDateTime_GET_SECOND!((o as *mut PyDateTime_Time), 0)
}

#[inline]
/// Retrieve the microsecond component of a `PyDateTime_DateTime`.
/// Returns a signed integer in the interval `[0, 999999]`
pub unsafe fn PyDateTime_TIME_GET_MICROSECOND(o: *mut PyObject) -> c_int {
    _PyDateTime_GET_MICROSECOND!((o as *mut PyDateTime_Time), 0)
}

#[cfg(Py_3_6)]
#[inline]
/// Retrieve the fold component of a `PyDateTime_Time`.
/// Returns a signed integer in the interval `[0, 1]`
///
/// Added in version Python 3.6
pub unsafe fn PyDateTime_TIME_GET_FOLD(o: *mut PyObject) -> c_uchar {
    _PyDateTime_GET_FOLD!(o as *mut PyDateTime_Time)
}

#[inline]
/// Retrieve the tzinfo component of a `PyDateTime_Time`.
/// Returns a pointer to a `PyObject` that should be either NULL or an instance
/// of a `datetime.tzinfo` subclass.
pub unsafe fn PyDateTime_TIME_GET_TZINFO(o: *mut PyObject) -> *mut PyObject {
    _PyDateTime_GET_TZINFO!(o as *mut PyDateTime_Time)
}

// Accessor functions for PyDateTime_Delta
macro_rules! _access_delta_field {
    ($obj:expr, $field:tt) => {
        _access_field!($obj, PyDateTime_Delta, $field)
    };
}

#[inline]
/// Retrieve the days component of a `PyDateTime_Delta`.
///
/// Returns a signed integer in the interval [-999999999, 999999999].
///
/// Note: This retrieves a component from the underlying structure, it is *not*
/// a representation of the total duration of the structure.
pub unsafe fn PyDateTime_DELTA_GET_DAYS(o: *mut PyObject) -> c_int {
    _access_delta_field!(o, days)
}

#[inline]
/// Retrieve the seconds component of a `PyDateTime_Delta`.
///
/// Returns a signed integer in the interval [0, 86399].
///
/// Note: This retrieves a component from the underlying structure, it is *not*
/// a representation of the total duration of the structure.
pub unsafe fn PyDateTime_DELTA_GET_SECONDS(o: *mut PyObject) -> c_int {
    _access_delta_field!(o, seconds)
}

#[inline]
/// Retrieve the seconds component of a `PyDateTime_Delta`.
///
/// Returns a signed integer in the interval [0, 999999].
///
/// Note: This retrieves a component from the underlying structure, it is *not*
/// a representation of the total duration of the structure.
pub unsafe fn PyDateTime_DELTA_GET_MICROSECONDS(o: *mut PyObject) -> c_int {
    _access_delta_field!(o, microseconds)
}<|MERGE_RESOLUTION|>--- conflicted
+++ resolved
@@ -1,14 +1,11 @@
-<<<<<<< HEAD
 #![cfg_attr(feature = "cargo-clippy", allow(type_complexity))]
 
-=======
-#![cfg_attr(feature="cargo-clippy", allow(type_complexity))]
 //! FFI bindings to the functions and structs defined in `datetime.h`
 //!
 //! This is the unsafe thin  wrapper around the [CPython C API](https://docs.python.org/3/c-api/datetime.html),
 //! and covers the various date and time related objects in the Python `datetime`
 //! standard library module.
->>>>>>> 78d3d11d
+
 use ffi::PyCapsule_Import;
 use ffi::Py_hash_t;
 use ffi::{PyObject, PyTypeObject};
