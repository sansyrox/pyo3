--- conflicted
+++ resolved
@@ -12,11 +12,8 @@
  * PyPy support by omerbenamram in [#393](https://github.com/PyO3/pyo3/pull/393)
  * Have `PyModule` generate an index of its members (`__all__` list).
  * Allow `slf: PyRef<T>` for pyclass(#419)
-<<<<<<< HEAD
  * Allow to use lifetime specifiers in `pymethods`
-=======
  * Add `marshal` module. [#460](https://github.com/PyO3/pyo3/pull/460)
->>>>>>> b5bf17f4
 
 ### Changed
 
